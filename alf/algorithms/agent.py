--- conflicted
+++ resolved
@@ -204,13 +204,8 @@
         info = info._replace(rl=rl_step.info)
 
         if self._irm is not None:
-<<<<<<< HEAD
-            irm_step = self._irm.train_step(
+            irm_step = self._irm.rollout_step(
                 time_step._replace(observation=observation + [None]), state=state.irm)
-=======
-            irm_step = self._irm.rollout_step(
-                time_step._replace(observation=observation), state=state.irm)
->>>>>>> 1f7ea6e8
             info = info._replace(irm=irm_step.info)
             new_state = new_state._replace(irm=irm_step.state)
 
@@ -242,13 +237,8 @@
 
         if self._irm is not None:
             irm_step = self._irm.train_step(
-<<<<<<< HEAD
-                exp._replace(observation=observation + [None]),
-                state=state.irm,
-                calc_intrinsic_reward=False)
-=======
-                exp._replace(observation=observation), state=state.irm)
->>>>>>> 1f7ea6e8
+                exp._replace(observation=observation + [None]), #Add None b/c not adding actions right now
+                state=state.irm)
             info = info._replace(irm=irm_step.info)
             new_state = new_state._replace(irm=irm_step.state)
 
