--- conflicted
+++ resolved
@@ -77,17 +77,6 @@
             debug_summaries=False,
             name="MyDDPG")
 
-<<<<<<< HEAD
-        eval_env.reset()
-        for i in range(200):
-            alg.train_iter()
-            eval_env.reset()
-            eval_time_step = unroll(eval_env, alg, steps_per_episode - 1)
-            logging.log_every_n_seconds(
-                logging.INFO,
-                "%d reward=%f" % (i, float(eval_time_step.reward.mean())),
-                n_seconds=1)
-=======
         for _ in range(500):
             alg.train_iter()
 
@@ -96,17 +85,10 @@
         eval_time_step = unroll(eval_env, alg, steps_per_episode - 1,
                                 epsilon_greedy)
         print(eval_time_step.reward.mean())
->>>>>>> f346cefa
 
         self.assertAlmostEqual(
             1.0, float(eval_time_step.reward.mean()), delta=2e-1)
 
 
 if __name__ == '__main__':
-    logging.use_absl_handler()
-    logging.set_verbosity(logging.INFO)
-
-    if torch.cuda.is_available():
-        torch.set_default_tensor_type(torch.cuda.FloatTensor)
-    DDPGAlgorithmTest().test_ddpg_algorithm()
-    #alf.test.main()+    alf.test.main()