# Copyright (c) 2020 Horizon Robotics. All Rights Reserved.
#
# Licensed under the Apache License, Version 2.0 (the "License");
# you may not use this file except in compliance with the License.
# You may obtain a copy of the License at
#
#      http://www.apache.org/licenses/LICENSE-2.0
#
# Unless required by applicable law or agreed to in writing, software
# distributed under the License is distributed on an "AS IS" BASIS,
# WITHOUT WARRANTIES OR CONDITIONS OF ANY KIND, either express or implied.
# See the License for the specific language governing permissions and
# limitations under the License.

import gin
import math
import numpy as np
from typing import Callable

import torch
import torch.nn as nn
import torch.distributions as td

import alf.layers as layers
from alf.tensor_specs import TensorSpec, BoundedTensorSpec
from alf.networks.network import DistributionNetwork, Network
from alf.utils import dist_utils


def DiagMultivariateNormal(loc, scale_diag):
    return td.Independent(td.Normal(loc, scale_diag), 1)


@gin.configurable
class CategoricalProjectionNetwork(DistributionNetwork):
    def __init__(self,
                 input_size,
                 action_spec,
                 logits_init_output_factor=0.1,
                 name="CategoricalProjectionNetwork"):
        """Creates a categorical projection network that outputs a discrete
        distribution over a number of classes.

        Currently there seems no need for this class to handle nested inputs;
        If necessary, extend the argument list to support it in the future.

        Args:
            input_size (int): the input vector size
            action_spec (BounedTensorSpec): a tensor spec containing the information
                of the output distribution.
            name (str):
        """
        super(CategoricalProjectionNetwork, self).__init__(
            input_tensor_spec=TensorSpec((input_size, )), name=name)

        unique_num_actions = np.unique(action_spec.maximum -
                                       action_spec.minimum + 1)
        if len(unique_num_actions) > 1 or np.any(unique_num_actions <= 0):
            raise ValueError(
                'Bounds on discrete actions must be the same for all '
                'dimensions and have at least 1 action. Projection '
                'Network requires num_actions to be equal across '
                'action dimensions. Implement a more general '
                'categorical projection if you need more flexibility.')

        output_shape = action_spec.shape + (int(unique_num_actions), )
        self._output_shape = output_shape

        self._projection_layer = layers.FC(
            input_size,
            np.prod(output_shape),
            kernel_init_gain=logits_init_output_factor)

    def forward(self, inputs, state=()):
        inputs, state = Network.forward(self, inputs, state)
        logits = self._projection_layer(inputs)
        logits = logits.reshape(inputs.shape[0], *self._output_shape)
        return td.Independent(
            td.Categorical(logits=logits),
            reinterpreted_batch_ndims=len(self._output_shape) - 1), state


@gin.configurable
class NormalProjectionNetwork(DistributionNetwork):
    def __init__(self,
                 input_size,
                 action_spec,
                 activation=layers.identity,
                 projection_output_init_gain=0.3,
                 std_bias_initializer_value=0.0,
                 squash_mean=True,
                 state_dependent_std=False,
                 std_transform=nn.functional.softplus,
                 scale_distribution=False,
                 name="NormalProjectionNetwork"):
        """Creates an instance of NormalProjectionNetwork.

        Currently there seems no need for this class to handle nested inputs;
        If necessary, extend the argument list to support it in the future.

        Args:
            input_size (int): input vector dimension
            action_spec (TensorSpec): a tensor spec containing the information
                of the output distribution.
            activation (torch.nn.Functional): activation function to use in
                dense layers.
            projection_output_init_gain (float): Output gain for initializing
                action means and std weights.
            std_bias_initializer_value (float): Initial value for the bias of the
                `std_projection_layer`.
            squash_mean (bool): If True, squash the output mean to fit the
                action spec. If `scale_distribution` is also True, this value
                will be ignored.
            state_dependent_std (bool): If True, std will be generated depending
                on the current state; otherwise a global std will be generated
                regardless of the current state.
            std_transform (Callable): Transform to apply to the std, on top of
                `activation`.
            scale_distribution (bool): Whether or not to scale the output
                distribution to ensure that the output aciton fits within the
                `action_spec`. Note that this is different from `mean_transform`
                which merely squashes the mean to fit within the spec.
            name (str):
        """
        super(NormalProjectionNetwork, self).__init__(
            input_tensor_spec=TensorSpec((input_size, )), name=name)

        assert isinstance(action_spec, TensorSpec)
        assert len(action_spec.shape) == 1, "Only support 1D action spec!"

        self._action_spec = action_spec
        self._mean_transform = layers.identity
        self._scale_distribution = scale_distribution

        if squash_mean or scale_distribution:
            assert isinstance(action_spec, BoundedTensorSpec), \
                ("When squashing the mean or scaling the distribution, bounds "
                 + "are required for the action spec!")

            action_high = torch.as_tensor(action_spec.maximum)
            action_low = torch.as_tensor(action_spec.minimum)
            self._action_means = (action_high + action_low) / 2
            self._action_magnitudes = (action_high - action_low) / 2
            # Do not transform mean if scaling distribution
            if not scale_distribution:
                self._mean_transform = (
                    lambda inputs: self._action_means + self._action_magnitudes
                    * inputs.tanh())

        self._std_transform = layers.identity
        if std_transform is not None:
            self._std_transform = std_transform

        self._means_projection_layer = layers.FC(
            input_size,
            action_spec.shape[0],
            activation=activation,
            kernel_init_gain=projection_output_init_gain)

        if state_dependent_std:
            self._std_projection_layer = layers.FC(
                input_size,
                action_spec.shape[0],
                activation=activation,
                kernel_init_gain=projection_output_init_gain,
                bias_init_value=std_bias_initializer_value)
        else:
            self._std = nn.Parameter(
                action_spec.constant(std_bias_initializer_value),
                requires_grad=True)
            self._std_projection_layer = lambda _: self._std

    def _normal_dist(self, means, stds):
        normal_dist = DiagMultivariateNormal(loc=means, scale_diag=stds)
        if self._scale_distribution:
            # The transformed distribution can also do reparameterized sampling
            # i.e., `.has_rsample=True`
            # Note that in some cases kl_divergence might no longer work for this
            # distribution! Assuming the same `transforms`, below will work:
            # ````
            # kl_divergence(Independent, Independent)
            #
            # kl_divergence(TransformedDistribution(Independent, transforms),
            #               TransformedDistribution(Independent, transforms))
            # ````
            squashed_dist = td.TransformedDistribution(
                base_distribution=normal_dist,
                transforms=[
<<<<<<< HEAD
                    td.AffineTransform(loc=0, scale=2),
                    td.SigmoidTransform(),
=======
                    dist_utils.StableTanh(),
>>>>>>> 2bbc4a15
                    td.AffineTransform(
                        loc=self._action_means, scale=self._action_magnitudes)
                ])
            return squashed_dist
        else:
            return normal_dist

    def forward(self, inputs, state=()):
        inputs, state = Network.forward(self, inputs, state)
        means = self._mean_transform(self._means_projection_layer(inputs))
        stds = self._std_transform(self._std_projection_layer(inputs))
        return self._normal_dist(means, stds), state


@gin.configurable
class StableNormalProjectionNetwork(NormalProjectionNetwork):
    """Generates a Multi-variate normal by predicting a mean and std.

    It parameterizes the normal distributions as std=c0+1/(c1+softplus(b))
    and mean=a*std where a and b are outputs from means_projection_layer and
    stds_projectin_layer respectively. c0 and c1 are chosen so that
    min_std <= std <= max_std. The advantage of this parameterization is that
    its second order derivatives with respect to a and b are bounded even when
    the standard deviations become very small so that the optimization is
    more stable. See docs/stable_gradient_descent_for_gaussian_distribution.py
    for detail.
    """

    def __init__(self,
                 input_size,
                 action_spec,
                 activation=layers.identity,
                 projection_output_init_gain=1e-5,
                 squash_mean=True,
                 state_dependent_std=False,
                 inverse_std_transform='softplus',
                 scale_distribution=False,
                 init_std=1.0,
                 min_std=0.0,
                 max_std=None,
                 name="StableNormalProjectionNetwork"):
        """Creates an instance of StableNormalProjectionNetwork.

        Currently there seems no need for this class to handle nested inputs;
        If necessary, extend the argument list to support it in the future.

        Args:
            input_size (int): input vector dimension
            action_spec (TensorSpec): a tensor spec containing the information
                of the output distribution.
            activation (torch.nn.Functional): activation function to use in
                dense layers.
            projection_output_init_gain (float): Output gain for initializing
                action means and std weights.
            squash_mean (bool): If True, squash the output mean to fit the
                action spec. If `scale_distribution` is also True, this value
                will be ignored.
            state_dependent_std (bool): If True, std will be generated depending
                on the current state; otherwise a global std will be generated
                regardless of the current state.
            inverse_std_transform (torch.nn.functional): Currently supports
                "exp" and "softplus". Transformation to obtain inverse std. The
                transformed values are further transformed according to min_std
                and max_std.
            scale_distribution (bool): Whether or not to scale the output
                distribution to ensure that the output aciton fits within the
                `action_spec`. Note that this is different from `mean_transform`
                which merely squashes the mean to fit within the spec.
            init_std (float): Initial value for standard deviation.
            min_std (float): Minimum value for standard deviation.
            max_std (float): Maximum value for standard deviation. If None, no
                maximum is enforced.
            name (str):
        """
        self._min_std = min_std
        self._max_std = max_std
        assert init_std > min_std

        c = 1 / (init_std - min_std)
        if max_std is not None:
            assert init_std < max_std
            c -= 1 / (max_std - min_std)

        if inverse_std_transform == 'exp':
            std_transform = torch.exp
            std_bias_initializer_value = math.log(c)
        elif inverse_std_transform == 'softplus':
            std_transform = nn.functional.softplus
            std_bias_initializer_value = math.log(math.exp(c) - 1)
        else:
            raise ValueError(
                "Unsupported inverse_std_transform %s" % inverse_std_transform)

        super().__init__(
            input_size=input_size,
            action_spec=action_spec,
            activation=activation,
            projection_output_init_gain=projection_output_init_gain,
            std_bias_initializer_value=std_bias_initializer_value,
            squash_mean=squash_mean,
            state_dependent_std=state_dependent_std,
            std_transform=std_transform,
            scale_distribution=scale_distribution,
            name=name)

    def forward(self, inputs, state=()):
        inputs, state = Network.forward(self, inputs, state)
        inv_stds = self._std_transform(self._std_projection_layer(inputs))
        if self._max_std is not None:
            inv_stds = inv_stds + 1 / (self._max_std - self._min_std)
        stds = 1. / inv_stds
        if self._min_std > 0:
            stds = stds + self._min_std

        means = self._mean_transform(
            self._means_projection_layer(inputs) * stds)

        return self._normal_dist(means, stds), state<|MERGE_RESOLUTION|>--- conflicted
+++ resolved
@@ -186,12 +186,7 @@
             squashed_dist = td.TransformedDistribution(
                 base_distribution=normal_dist,
                 transforms=[
-<<<<<<< HEAD
-                    td.AffineTransform(loc=0, scale=2),
-                    td.SigmoidTransform(),
-=======
                     dist_utils.StableTanh(),
->>>>>>> 2bbc4a15
                     td.AffineTransform(
                         loc=self._action_means, scale=self._action_magnitudes)
                 ])
