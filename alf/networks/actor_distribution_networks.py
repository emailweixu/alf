# Copyright (c) 2020 Horizon Robotics. All Rights Reserved.
#
# Licensed under the Apache License, Version 2.0 (the "License");
# you may not use this file except in compliance with the License.
# You may obtain a copy of the License at
#
#      http://www.apache.org/licenses/LICENSE-2.0
#
# Unless required by applicable law or agreed to in writing, software
# distributed under the License is distributed on an "AS IS" BASIS,
# WITHOUT WARRANTIES OR CONDITIONS OF ANY KIND, either express or implied.
# See the License for the specific language governing permissions and
# limitations under the License.
"""ActorDistributionNetwork and ActorRNNDistributionNetwork."""

import gin

import torch
import torch.nn as nn

from .encoding_networks import EncodingNetwork, LSTMEncodingNetwork
from .projection_networks import NormalProjectionNetwork, CategoricalProjectionNetwork
from alf.tensor_specs import BoundedTensorSpec, TensorSpec
<<<<<<< HEAD
from .network import Network


@gin.configurable
class ActorDistributionNetwork(Network):
    """Outputs temporally uncorrelated actions."""
=======
from alf.networks.network import DistributionNetwork, Network


@gin.configurable
class ActorDistributionNetwork(DistributionNetwork):
    """Outputs temporally correlated actions."""
>>>>>>> 43968dde

    def __init__(self,
                 input_tensor_spec,
                 action_spec,
                 input_preprocessors=None,
                 preprocessing_combiner=None,
                 conv_layer_params=None,
                 fc_layer_params=None,
                 activation=torch.relu,
                 discrete_projection_net_ctor=CategoricalProjectionNetwork,
                 continuous_projection_net_ctor=NormalProjectionNetwork,
                 name="ActorDistributionNetwork"):
        """Creates an instance of `ActorDistributionNetwork`.

        Args:
            input_tensor_spec (TensorSpec): the tensor spec of the input
            action_spec (TensorSpec): the action spec
            input_preprocessors (nested InputPreprocessor): a nest of
                `InputPreprocessor`, each of which will be applied to the
                corresponding input. If not None, then it must
                have the same structure with `input_tensor_spec` (after reshaping).
                If any element is None, then it will be treated as alf.layers.identity.
                This arg is helpful if you want to have separate preprocessings
                for different inputs by configuring a gin file without changing
                the code. For example, embedding a discrete input before concatenating
                it to another continuous vector.
            preprocessing_combiner (NestCombiner): preprocessing called on
                complex inputs. Note that this combiner must also accept
                `input_tensor_spec` as the input to compute the processed
                tensor spec. For example, see `alf.nest.utils.NestConcat`. This
                arg is helpful if you want to combine inputs by configuring a
                gin file without changing the code.
            conv_layer_params (tuple[tuple]): a tuple of tuples where each
                tuple takes a format `(filters, kernel_size, strides, padding)`,
                where `padding` is optional.
            fc_layer_params (tuple[int]): a tuple of integers representing hidden
                FC layer sizes.
            activation (nn.functional): activation used for hidden layers.
            discrete_projection_net_ctor (ProjectionNetwork): constructor that
                generates a discrete projection network that outputs discrete
                actions.
            continuous_projection_net_ctor (ProjectionNetwork): constructor that
                generates a continuous projection network that outputs
                continuous actions.
            name (str):
        """
<<<<<<< HEAD
        super(ActorDistributionNetwork, self).__init__(input_tensor_spec, (),
                                                       "")
=======
        super(ActorDistributionNetwork, self).__init__(
            input_tensor_spec,
            input_preprocessors,
            preprocessing_combiner,
            name=name)
        self._action_spec = action_spec
>>>>>>> 43968dde
        self._encoding_net = EncodingNetwork(
            input_tensor_spec=self._processed_input_tensor_spec,
            conv_layer_params=conv_layer_params,
            fc_layer_params=fc_layer_params,
            activation=activation)
        self._create_projection_net(discrete_projection_net_ctor,
                                    continuous_projection_net_ctor)

    def _create_projection_net(self, discrete_projection_net_ctor,
                               continuous_projection_net_ctor):
        if self._action_spec.is_discrete:
            self._projection_net = discrete_projection_net_ctor(
                input_size=self._encoding_net.output_spec.shape[0],
                action_spec=self._action_spec)
        else:
            self._projection_net = continuous_projection_net_ctor(
                input_size=self._encoding_net.output_spec.shape[0],
                action_spec=self._action_spec)

    def forward(self, observation, state=()):
        """Computes an action distribution given an observation.

        Args:
            observation (torch.Tensor): consistent with `input_tensor_spec`
            state: empty for API consistent with ActorRNNDistributionNetwork

        Returns:
            act_dist (torch.distributions): action distribution
            state: empty
        """
        observation, state = Network.forward(self, observation, state)
        act_dist, _ = self._projection_net(self._encoding_net(observation)[0])
        return act_dist, state


@gin.configurable
class ActorDistributionRNNNetwork(ActorDistributionNetwork):
    """Outputs temporally correlated actions."""

    def __init__(self,
                 input_tensor_spec,
                 action_spec,
                 input_preprocessors=None,
                 preprocessing_combiner=None,
                 conv_layer_params=None,
                 fc_layer_params=None,
                 lstm_hidden_size=100,
                 actor_fc_layer_params=None,
                 activation=torch.relu,
                 discrete_projection_net_ctor=CategoricalProjectionNetwork,
                 continuous_projection_net_ctor=NormalProjectionNetwork,
                 name="ActorRNNDistributionNetwork"):
        """Creates an instance of `ActorRNNDistributionNetwork`.

        Args:
            input_tensor_spec (TensorSpec): the tensor spec of the input
            action_spec (TensorSpec): the action spec
            input_preprocessors (nested InputPreprocessor): a nest of
                `InputPreprocessor`, each of which will be applied to the
                corresponding input. If not None, then it must
                have the same structure with `input_tensor_spec` (after reshaping).
                If any element is None, then it will be treated as alf.layers.identity.
                This arg is helpful if you want to have separate preprocessings
                for different inputs by configuring a gin file without changing
                the code. For example, embedding a discrete input before concatenating
                it to another continuous vector.
            preprocessing_combiner (NestCombiner): preprocessing called on
                complex inputs. Note that this combiner must also accept
                `input_tensor_spec` as the input to compute the processed
                tensor spec. For example, see `alf.nest.utils.NestConcat`. This
                arg is helpful if you want to combine inputs by configuring a
                gin file without changing the code.
            conv_layer_params (tuple[tuple]): a tuple of tuples where each
                tuple takes a format `(filters, kernel_size, strides, padding)`,
                where `padding` is optional.
            fc_layer_params (tuple[int]): a tuple of integers representing hidden
                FC layers for encoding the observation.
            lstm_hidden_size (int or tuple[int]): the hidden size(s)
                of the LSTM cell(s). Each size corresponds to a cell. If there
                are multiple sizes, then lstm cells are stacked.
            actor_fc_layer_params (tuple[int]): a tuple of integers representing hidden
                FC layers that are applied after the lstm cell's output.
            activation (nn.functional): activation used for hidden layers.
            discrete_projection_net_ctor (ProjectionNetwork): constructor that
                generates a discrete projection network that outputs discrete
                actions.
            continuous_projection_net_ctor (ProjectionNetwork): constructor that
                generates a continuous projection network that outputs
                continuous actions.
            name (str):
        """
        super(ActorDistributionRNNNetwork, self).__init__(
            input_tensor_spec,
            action_spec,
            input_preprocessors,
            preprocessing_combiner,
            conv_layer_params,
            fc_layer_params,
            name=name)
        self._encoding_net = LSTMEncodingNetwork(
            input_tensor_spec=self._processed_input_tensor_spec,
            conv_layer_params=conv_layer_params,
            pre_fc_layer_params=fc_layer_params,
            hidden_size=lstm_hidden_size,
            post_fc_layer_params=actor_fc_layer_params,
            activation=activation)
        self._create_projection_net(discrete_projection_net_ctor,
                                    continuous_projection_net_ctor)

    def forward(self, observation, state):
        """Computes an action distribution given an observation.

        Args:
            observation (torch.Tensor): consistent with `input_tensor_spec`
            state (nest[tuple]): a nest structure of state tuples (h, c)

        Returns:
            act_dist (torch.distributions): action distribution
            new_state (nest[tuple]): the updated states
        """
        observation, state = Network.forward(self, observation, state)
        encoding, state = self._encoding_net(observation, state)
        act_dist, _ = self._projection_net(encoding)
        return act_dist, state

    @property
    def state_spec(self):
        return self._encoding_net.state_spec<|MERGE_RESOLUTION|>--- conflicted
+++ resolved
@@ -21,21 +21,12 @@
 from .encoding_networks import EncodingNetwork, LSTMEncodingNetwork
 from .projection_networks import NormalProjectionNetwork, CategoricalProjectionNetwork
 from alf.tensor_specs import BoundedTensorSpec, TensorSpec
-<<<<<<< HEAD
-from .network import Network
-
-
-@gin.configurable
-class ActorDistributionNetwork(Network):
-    """Outputs temporally uncorrelated actions."""
-=======
 from alf.networks.network import DistributionNetwork, Network
 
 
 @gin.configurable
 class ActorDistributionNetwork(DistributionNetwork):
     """Outputs temporally correlated actions."""
->>>>>>> 43968dde
 
     def __init__(self,
                  input_tensor_spec,
@@ -82,17 +73,12 @@
                 continuous actions.
             name (str):
         """
-<<<<<<< HEAD
-        super(ActorDistributionNetwork, self).__init__(input_tensor_spec, (),
-                                                       "")
-=======
         super(ActorDistributionNetwork, self).__init__(
             input_tensor_spec,
             input_preprocessors,
             preprocessing_combiner,
             name=name)
         self._action_spec = action_spec
->>>>>>> 43968dde
         self._encoding_net = EncodingNetwork(
             input_tensor_spec=self._processed_input_tensor_spec,
             conv_layer_params=conv_layer_params,
