# Copyright (c) 2019 Horizon Robotics. All Rights Reserved.
#
# Licensed under the Apache License, Version 2.0 (the "License");
# you may not use this file except in compliance with the License.
# You may obtain a copy of the License at
#
#      http://www.apache.org/licenses/LICENSE-2.0
#
# Unless required by applicable law or agreed to in writing, software
# distributed under the License is distributed on an "AS IS" BASIS,
# WITHOUT WARRANTIES OR CONDITIONS OF ANY KIND, either express or implied.
# See the License for the specific language governing permissions and
# limitations under the License.
"""Various math ops."""

import gin
import torch

import alf

nest_map = alf.nest.map_structure


@gin.configurable
def clipped_exp(value, clip_value_min=-20, clip_value_max=2):
    """ Clip value to the range [`clip_value_min`, `clip_value_max`]
    then compute exponential

    Args:
         value (Tensor): input tensor.
         clip_value_min (float): The minimum value to clip by.
         clip_value_max (float): The maximum value to clip by.
    """
    value = torch.clamp(value, clip_value_min, clip_value_max)
    return torch.exp(value)


def add_ignore_empty(x, y):
    """Add two Tensors which may be None or ().

     If x or y is None, they are assumed to be zero and the other tensor is
     returned.

     Args:
          x (Tensor|None|()):
          y (Tensor(|None|())):
     Returns:
          x + y
     """

    def _ignore(t):
        return t is None or (isinstance(t, tuple) and len(t) == 0)

    if _ignore(y):
        return x
    elif _ignore(x):
        return y
    else:
        return x + y


@gin.configurable
def swish(x):
    """Swish activation.

    This is suggested in arXiv:1710.05941

    Args:
        x (Tensor): input
    Returns:
        Tensor
    """
    return x * torch.sigmoid(x)


def max_n(inputs):
    """Calculate the maximum of n Tensors

    Args:
        inputs (list[Tensor]): list of Tensors, should have the same shape
    Returns:
        the elementwise maximum of all the tensors in `inputs`
    """
    ret = inputs[0]
    inputs = inputs[1:]
    for x in inputs:
        ret = torch.max(ret, x)
    return ret


def min_n(inputs):
    """Calculate the minimum of n Tensors

    Args:
        inputs (list[Tensor]): list of Tensors, should have the same shape
    Returns:
        the elementwise minimum of all the tensors in `inputs`
    """
    ret = inputs[0]
    inputs = inputs[1:]
    for x in inputs:
        ret = torch.min(ret, x)
    return ret


def add_n(inputs):
    """Calculate the sum of n Tensors

    Args:
        inputs (list[Tensor]): list of Tensors, should have the same shape
    Returns:
        the elementwise sum of all the tensors in `inputs`
    """
    ret = inputs[0]
    inputs = inputs[1:]
    for x in inputs:
        ret = torch.add(ret, x)
    return ret


def square(x):
    """torch doesn't have square."""
    return torch.pow(x, 2)


<<<<<<< HEAD
def weighted_reduce_mean(x, weight, dim=()):
    """Weighted mean.

    Args:
        x (Tensor): values for calculating the mean
        weight (Tensor): weight for x. should have same shape as `x`
        dim (int | tuple[int]): The dimensions to reduce. If None (the
            default), reduces all dimensions. Must be in the range
            [-rank(x), rank(x)). Empty tuple means to sum all elements.
    Returns:
        the weighted mean across `axis`
    """
    weight = weight.to(torch.float32)
    sum_weight = weight.sum(dim=dim)
    sum_weight = torch.max(sum_weight, torch.tensor(1e-10))
    return nest_map(lambda y: (y * weight).sum(dim=dim) / sum_weight, x)
=======
def sum_to_leftmost(value, dim):
    """Sum out `value.ndim-dim` many rightmost dimensions of a given tensor.

    Args:
        value (Tensor): A tensor of `.ndim` at least `dim`.
        dim (int): The number of leftmost dims to remain.
    Returns:
        The result tensor whose ndim is `min(dim, value.dim)`.
    """
    if value.ndim <= dim:
        return value
    return value.sum(list(range(dim, value.ndim)))
>>>>>>> bdebae4a
<|MERGE_RESOLUTION|>--- conflicted
+++ resolved
@@ -123,7 +123,6 @@
     return torch.pow(x, 2)
 
 
-<<<<<<< HEAD
 def weighted_reduce_mean(x, weight, dim=()):
     """Weighted mean.
 
@@ -140,7 +139,8 @@
     sum_weight = weight.sum(dim=dim)
     sum_weight = torch.max(sum_weight, torch.tensor(1e-10))
     return nest_map(lambda y: (y * weight).sum(dim=dim) / sum_weight, x)
-=======
+
+
 def sum_to_leftmost(value, dim):
     """Sum out `value.ndim-dim` many rightmost dimensions of a given tensor.
 
@@ -152,5 +152,4 @@
     """
     if value.ndim <= dim:
         return value
-    return value.sum(list(range(dim, value.ndim)))
->>>>>>> bdebae4a
+    return value.sum(list(range(dim, value.ndim)))