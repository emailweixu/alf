--- conflicted
+++ resolved
@@ -96,7 +96,6 @@
     """
 
     def is_first(self):
-<<<<<<< HEAD
         return self.step_type == StepType.FIRST
 
     def is_mid(self):
@@ -104,21 +103,6 @@
 
     def is_last(self):
         return self.step_type == StepType.LAST
-=======
-        if torch.is_tensor(self.step_type):
-            return torch.eq(self.step_type, StepType.FIRST)
-        return np.equal(self.step_type, StepType.FIRST)
-
-    def is_mid(self):
-        if torch.is_tensor(self.step_type):
-            return torch.eq(self.step_type, StepType.MID)
-        return np.equal(self.step_type, StepType.MID)
-
-    def is_last(self):
-        if torch.is_tensor(self.step_type):
-            return torch.eq(self.step_type, StepType.LAST)
-        return np.equal(self.step_type, StepType.LAST)
->>>>>>> f346cefa
 
 
 def _create_timestep(observation, prev_action, reward, discount, env_id,
