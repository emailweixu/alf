--- conflicted
+++ resolved
@@ -148,12 +148,7 @@
 
         self._num_steps += 1
         if self._num_steps >= self._duration:
-<<<<<<< HEAD
-            time_step = time_step._replace(
-                step_type=torch.tensor(StepType.LAST, dtype=torch.int32))
-=======
             time_step = time_step._replace(step_type=to_tensor(StepType.LAST))
->>>>>>> f346cefa
 
         if time_step.is_last():
             self._num_steps = None
@@ -444,12 +439,7 @@
         self._num_steps += 1
         if (self._episode < self._num_episodes
                 and self._num_steps >= self._max_length):
-<<<<<<< HEAD
-            time_step = time_step._replace(
-                step_type=torch.tensor(StepType.LAST, dtype=torch.int32))
-=======
             time_step = time_step._replace(step_type=to_tensor(StepType.LAST))
->>>>>>> f346cefa
             self._max_length = random.randint(1, self._random_length_range)
             self._episode += 1
 
